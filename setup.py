# -*- coding: utf-8  -*-
"""Installer script for Pywikibot 2.0 framework."""
#
# (C) Pywikibot team, 2009-2015
#
# Distributed under the terms of the MIT license.
#

import itertools
import os
import sys

test_deps = []
<<<<<<< HEAD

dependencies = ['httplib2>=0.9']

# the irc module has no Python 2.6 support since 10.0
irc_dep = 'irc==8.9' if sys.version_info < (2, 7) else 'irc'

=======
dependencies = ['requests >= 2, <3']
>>>>>>> efee6468
extra_deps = {
    # Core library dependencies
    'isbn': ['python-stdnum'],
    'daemonize': ['daemonize'],
    'Graphviz':  ['pydot'],
    'MySQL': ['oursql'],
    'Yahoo': ['pYsearch'],
    'Google': ['google'],
    'IRC': [irc_dep],
    'mwparserfromhell': ['mwparserfromhell>=0.3.3'],
    'Tkinter': ['Pillow'],
    # 0.6.1 supports socket.io 1.0, but WMF is using 0.9 (T91393 and T85716)
    'rcstream': ['socketIO-client<0.6.1'],
}

if sys.version_info[0] == 2:
    # csv is used by wikistats and script data_ingestion
    extra_deps['csv'] = ['unicodecsv']

script_deps = {
    'flickrripper.py': ['Pillow'],
    'states_redirect.py': ['pycountry'],
}
# flickrapi 1.4.4 installs a root logger in verbose mode; 1.4.5 fixes this.
# The problem doesnt exist in flickrapi 2.x.
# pywikibot accepts flickrapi 1.4.5+ on Python 2, as it has been stable for a
# long time, and only depends on python-requests 1.x, whereas flickrapi 2.x
# depends on python-requests 2.x, which is first packaged in Ubuntu 14.04
# and will be first packaged for Fedora Core 21.
# flickrapi 1.4.x does not run on Python 3, and setuptools can only
# select flickrapi 2.x for Python 3 installs.
script_deps['flickrripper.py'].append('flickrapi' if sys.version_info[0] > 2
                                      else 'flickrapi>=1.4.5')

# lunatic-python is only available for Linux
if sys.platform.startswith('linux'):
    script_deps['script_wui.py'] = [irc_dep, 'lunatic-python', 'crontab']

# The main pywin32 repository contains a Python 2 only setup.py with a small
# wrapper setup3.py for Python 3.
# http://pywin32.hg.sourceforge.net:8000/hgroot/pywin32/pywin32
# The main pywinauto repository doesnt support Python 3.
# The repositories used below have a Python 3 compliant setup.py
dependency_links = [
    'git+https://github.com/AlereDevices/lunatic-python.git#egg=lunatic-python',
    'hg+https://bitbucket.org/TJG/pywin32#egg=pywin32',
    'git+https://github.com/vasily-v-ryabov/pywinauto-64#egg=pywinauto',
]

if sys.version_info[0] == 2:
    if sys.version_info < (2, 6, 5):
        raise RuntimeError("ERROR: Pywikibot only runs under Python 2.6.5 or higher")
    elif sys.version_info[1] == 6:
        # work around distutils hardcoded unittest dependency
        import unittest  # noqa
        if 'test' in sys.argv and sys.version_info < (2, 7):
            import unittest2
            sys.modules['unittest'] = unittest2

        script_deps['replicate_wiki.py'] = ['argparse']
        dependencies.append('future')  # provides collections backports

    # tools.ip does not depend on an ipaddress module, as it falls back to
    # using regexes if not available, however the pywikibot package should use
    # the functional backport of py3 ipaddress, which is:
    # https://pypi.python.org/pypi/ipaddress
    # Other backports are likely broken.
    dependencies.append('ipaddress')

    # mwlib is not available for py3
    script_deps['patrol'] = ['mwlib']

if sys.version_info[0] == 3:
    if sys.version_info[1] < 3:
        print("ERROR: Python 3.3 or higher is required!")
        sys.exit(1)

if os.name != 'nt':
    # See bug 66010, Windows users will have issues
    # when trying to build the C modules.
    dependencies += extra_deps['mwparserfromhell']

# Some of the ui_tests depend on accessing the console window's menu
# to set the console font and copy and paste, achieved using pywinauto
# which depends on pywin32.
# These tests may be disabled because pywin32 depends on VC++, is time
# comsuming to build, and the console window cant be accessed during appveyor
# builds.
# Microsoft makes available a compiler for Python 2.7
# http://www.microsoft.com/en-au/download/details.aspx?id=44266
# If you set up your own compiler for Python 3, on 3.3 two demo files
# packaged with pywin32 may fail.  Remove com/win32com/demos/ie*.py
if os.name == 'nt' and os.environ.get('PYSETUP_TEST_NO_UI', '0') != '1':
    # FIXME: tests/ui_tests.py suggests pywinauto 0.4.2
    # which isnt provided on pypi.
    test_deps += ['pywin32', 'pywinauto>=0.4.0']

extra_deps.update(script_deps)

# Add all script dependencies as test dependencies,
# so all scripts can be compiled for script_tests, etc.
if 'PYSETUP_TEST_EXTRAS' in os.environ:
    test_deps += list(itertools.chain(*(script_deps.values())))

# These extra dependencies enable some tests to run on all builds
if sys.version_info[0] == 2:
    test_deps += extra_deps['csv']
else:
    test_deps += ['six']
test_deps += extra_deps['rcstream']

# late import of setuptools due to monkey-patching above
from ez_setup import use_setuptools
use_setuptools()

from setuptools import setup, find_packages

name = 'pywikibot'
version = '2.0b3'
github_url = 'https://github.com/wikimedia/pywikibot-core'
download_url = github_url + '/archive/master.zip#egg=' + name + '-' + version

setup(
    name=name,
    version=version,
    description='Python MediaWiki Bot Framework',
    long_description=open('README.rst').read(),
    maintainer='The Pywikibot team',
    maintainer_email='pywikipedia-l@lists.wikimedia.org',
    license='MIT License',
    packages=['pywikibot'] + [package
                              for package in find_packages()
                              if package.startswith('pywikibot.')],
    install_requires=dependencies,
    dependency_links=dependency_links,
    extras_require=extra_deps,
    url='https://www.mediawiki.org/wiki/Pywikibot',
    download_url=download_url,
    test_suite="tests.collector",
    tests_require=test_deps,
    classifiers=[
        'License :: OSI Approved :: MIT License',
        'Development Status :: 4 - Beta',
        'Operating System :: OS Independent',
        'Intended Audience :: Developers',
        'Environment :: Console',
        'Programming Language :: Python :: 2.7'
    ],
    use_2to3=False
)<|MERGE_RESOLUTION|>--- conflicted
+++ resolved
@@ -11,16 +11,12 @@
 import sys
 
 test_deps = []
-<<<<<<< HEAD
 
-dependencies = ['httplib2>=0.9']
+dependencies = ['requests >= 2, <3']
 
 # the irc module has no Python 2.6 support since 10.0
 irc_dep = 'irc==8.9' if sys.version_info < (2, 7) else 'irc'
 
-=======
-dependencies = ['requests >= 2, <3']
->>>>>>> efee6468
 extra_deps = {
     # Core library dependencies
     'isbn': ['python-stdnum'],
