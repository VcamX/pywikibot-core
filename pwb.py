#!/usr/bin/python
# -*- coding: utf-8  -*-
"""Wrapper script to use Pywikibot in 'directory' mode.

Run scripts using:

    python pwb.py <name_of_script> <options>

and it will use the package directory to store all user files, will fix up
search paths so the package does not need to be installed, etc.
"""
# (C) Pywikibot team, 2015
#
# Distributed under the terms of the MIT license.
#
from __future__ import print_function, unicode_literals
__version__ = '$Id$'

# The following snippet was developed by Ned Batchelder (and others)
# for coverage [1], with python 3 support [2] added later,
# and is available under the BSD license (see [3])
# [1] https://bitbucket.org/ned/coveragepy/src/b5abcee50dbe/coverage/execfile.py
# [2] https://bitbucket.org/ned/coveragepy/src/fd5363090034/coverage/execfile.py
# [3] https://bitbucket.org/ned/coveragepy/src/2c5fb3a8b81c/setup.py?at=default#cl-31
import logging
logging.basicConfig(level=logging.DEBUG)

import os
import re
import sys
import types

pwb = None


def tryimport_pwb():
    """Try to import pywikibot.

    If so, we need to patch pwb.argvu, too.
    If pywikibot is not available, we create a mock object to remove the
    need for if statements further on.
    """
    global pwb
    try:
        import pywikibot  # noqa
        pwb = pywikibot
    except RuntimeError:
        pwb = lambda: None
        pwb.argvu = []


def run_python_file(filename, argv, argvu, package=None):
    """Run a python file as if it were the main program on the command line.

    `filename` is the path to the file to execute, it need not be a .py file.
    `args` is the argument array to present as sys.argv, as unicode strings.

    """
    tryimport_pwb()

    # Create a module to serve as __main__
    old_main_mod = sys.modules['__main__']
    # it's explicitly using str() to bypass unicode_literals in Python 2
    main_mod = types.ModuleType(str('__main__'))
    sys.modules['__main__'] = main_mod
    main_mod.__file__ = filename
    if sys.version_info[0] > 2:
        main_mod.__builtins__ = sys.modules['builtins']
    else:
        main_mod.__builtins__ = sys.modules['__builtin__']
    if package:
        # it's explicitly using str() to bypass unicode_literals in Python 2
        main_mod.__package__ = str(package)

    # Set sys.argv and the first path element properly.
    old_argv = sys.argv
    old_argvu = pwb.argvu
    old_path0 = sys.path[0]

    sys.argv = argv
    pwb.argvu = argvu
    sys.path[0] = os.path.dirname(filename)

    try:
        with open(filename, 'rb') as f:
            source = f.read()
        exec(compile(source, filename, "exec", dont_inherit=True),
             main_mod.__dict__)
    finally:
        # Restore the old __main__
        sys.modules['__main__'] = old_main_mod

        # Restore the old argv and path
        sys.argv = old_argv
        sys.path[0] = old_path0
        pwb.argvu = old_argvu

# end of snippet from coverage


def abspath(path):
    """Convert path to absolute path, with uppercase drive letter on win32."""
    path = os.path.abspath(path)
    if path[0] != '/':
        # normalise Windows drive letter
        # TODO: use pywikibot.tools.first_upper
        path = path[0].upper() + path[1:]
    return path


if sys.version_info[0] not in (2, 3):
    raise RuntimeError("ERROR: Pywikibot only runs under Python 2 "
                       "or Python 3")
version = tuple(sys.version_info)[:3]
if version < (2, 6, 5):
    raise RuntimeError("ERROR: Pywikibot only runs under Python 2.6.5 "
                       "or higher")
if version >= (3, ) and version < (3, 3):
    raise RuntimeError("ERROR: Pywikibot only runs under Python 3.3 "
                       "or higher")

# Establish a normalised path for the directory containing pwb.py.
# Either it is '.' if the user's current working directory is the same,
# or it is the absolute path for the directory of pwb.py
absolute_path = abspath(os.path.dirname(sys.argv[0]))
rewrite_path = absolute_path

sys.path = [sys.path[0], rewrite_path,
            os.path.join(rewrite_path, 'pywikibot', 'compat'),
            os.path.join(rewrite_path, 'externals')
            ] + sys.path[1:]

# try importing the known externals, and raise an error if they are not found
<<<<<<< HEAD
try:
    import httplib2
    if not hasattr(httplib2, '__version__'):
        print("httplib2 import problem: httplib2.__version__ does not exist.")
        if sys.version_info > (3, 3):
            print("Python 3.4+ has probably loaded externals/httplib2 "
                  "although it doesnt have an __init__.py.")
        httplib2 = None
except ImportError as e:
    print("ImportError: %s" % e)
    httplib2 = None

if not httplib2:
    print("Python module httplib2 >= 0.6.0 is required.")
    print("Did you clone without --recursive?\n"
          "Try running 'git submodule update --init' "
          "or 'pip install httplib2'.")
    sys.exit(1)

# httplib2 0.6.0 was released with __version__ as '$Rev$'
#                and no module variable CA_CERTS.
if httplib2.__version__ == '$Rev$' and 'CA_CERTS' not in httplib2.__dict__:
    httplib2.__version__ = '0.6.0'
from distutils.version import StrictVersion
if StrictVersion(httplib2.__version__) < StrictVersion("0.6.0"):
    print("Python module httplib2 (%s) needs to be 0.6.0 or greater." %
          httplib2.__file__)
    print("Did you clone without --recursive?\n"
          "Try running 'git submodule update --init' "
          "or 'pip install --upgrade httplib2'.")
    sys.exit(1)

del httplib2
=======
if sys.version_info[0] == 2 and sys.version_info[1] == 6:
    try:
        import ordereddict
        del ordereddict
    except ImportError as e:
        print("ImportError: %s" % e)
        print("pywikibot depends on module ordereddict in Python 2.6.")
        print("Upgrade to Python 2.7, or run 'pip install ordereddict'")
        sys.exit(1)
>>>>>>> efee6468

# Search for user-config.py before creating one.
try:
    # If successful, user-config.py already exists in one of the candidate
    # directories. See config2.py for details on search order.
    # Use env var to communicate to config2.py pwb.py location (bug 72918).
    _pwb_dir = os.path.split(__file__)[0]
    if sys.platform == 'win32' and sys.version_info[0] < 3:
        _pwb_dir = str(_pwb_dir)
    os.environ[str('PYWIKIBOT2_DIR_PWB')] = _pwb_dir
    import pywikibot  # noqa
except RuntimeError as err:
    # user-config.py to be created
    print("NOTE: 'user-config.py' was not found!")
    print("Please follow the prompts to create it:")
    run_python_file('generate_user_files.py',
                    ['generate_user_files.py'] + sys.argv[1:],
                    [])
    sys.exit(1)

if __name__ == "__main__":
    if len(sys.argv) > 1 and not re.match('-{1,2}help', sys.argv[1]):
        file_package = None
        tryimport_pwb()
        filename = sys.argv[1]
        argv = sys.argv[1:]
        argvu = pwb.argvu[1:]
        if not filename.endswith('.py'):
            filename += '.py'
        if not os.path.exists(filename):
            testpath = os.path.join(os.path.split(__file__)[0],
                                    'scripts',
                                    filename)
            file_package = 'scripts'
            if os.path.exists(testpath):
                filename = testpath
            else:
                raise OSError("%s not found!" % filename)

        # When both pwb.py and the filename to run are within the current
        # working directory:
        # a) set __package__ as if called using python -m scripts.blah.foo
        # b) set __file__ to be relative, so it can be relative in backtraces,
        #    and __file__ *appears* to be an unstable path to load data from.
        # This is a rough (and quick!) emulation of 'package name' detection.
        # a much more detailed implementation is in coverage's find_module.
        # https://bitbucket.org/ned/coveragepy/src/default/coverage/execfile.py
        cwd = abspath(os.getcwd())
        if absolute_path == cwd:
            absolute_filename = abspath(filename)[:len(cwd)]
            if absolute_filename == cwd:
                relative_filename = os.path.relpath(filename)
                # remove the filename, and use '.' instead of path separator.
                file_package = os.path.dirname(
                    relative_filename).replace(os.sep, '.')
                filename = os.path.join(os.curdir, relative_filename)

        if file_package and file_package not in sys.modules:
            try:
                __import__(file_package)
            except ImportError as e:
                print('Parent module %s not found: %s'
                      % (file_package, e), file=sys.stderr)

        run_python_file(filename, argv, argvu, file_package)
    else:
        print(__doc__)<|MERGE_RESOLUTION|>--- conflicted
+++ resolved
@@ -131,41 +131,6 @@
             ] + sys.path[1:]
 
 # try importing the known externals, and raise an error if they are not found
-<<<<<<< HEAD
-try:
-    import httplib2
-    if not hasattr(httplib2, '__version__'):
-        print("httplib2 import problem: httplib2.__version__ does not exist.")
-        if sys.version_info > (3, 3):
-            print("Python 3.4+ has probably loaded externals/httplib2 "
-                  "although it doesnt have an __init__.py.")
-        httplib2 = None
-except ImportError as e:
-    print("ImportError: %s" % e)
-    httplib2 = None
-
-if not httplib2:
-    print("Python module httplib2 >= 0.6.0 is required.")
-    print("Did you clone without --recursive?\n"
-          "Try running 'git submodule update --init' "
-          "or 'pip install httplib2'.")
-    sys.exit(1)
-
-# httplib2 0.6.0 was released with __version__ as '$Rev$'
-#                and no module variable CA_CERTS.
-if httplib2.__version__ == '$Rev$' and 'CA_CERTS' not in httplib2.__dict__:
-    httplib2.__version__ = '0.6.0'
-from distutils.version import StrictVersion
-if StrictVersion(httplib2.__version__) < StrictVersion("0.6.0"):
-    print("Python module httplib2 (%s) needs to be 0.6.0 or greater." %
-          httplib2.__file__)
-    print("Did you clone without --recursive?\n"
-          "Try running 'git submodule update --init' "
-          "or 'pip install --upgrade httplib2'.")
-    sys.exit(1)
-
-del httplib2
-=======
 if sys.version_info[0] == 2 and sys.version_info[1] == 6:
     try:
         import ordereddict
@@ -175,7 +140,6 @@
         print("pywikibot depends on module ordereddict in Python 2.6.")
         print("Upgrade to Python 2.7, or run 'pip install ordereddict'")
         sys.exit(1)
->>>>>>> efee6468
 
 # Search for user-config.py before creating one.
 try:
